--- conflicted
+++ resolved
@@ -11,14 +11,11 @@
 internal const val LAYER_MAX_POOLING_2D: String = "MaxPooling2D"
 internal const val LAYER_AVG_POOLING_2D: String = "AvgPooling2D"
 internal const val LAYER_FLATTEN: String = "Flatten"
-<<<<<<< HEAD
+internal const val LAYER_ZERO_PADDING_2D = "ZeroPadding2D"
 internal const val LAYER_BATCH_NORM: String = "BatchNormalization"
 internal const val LAYER_ACTIVATION: String = "Activation"
 internal const val LAYER_LSTM: String = "LSTM"
 internal const val LAYER_DROPOUT: String = "Dropout"
-=======
-internal const val LAYER_ZERO_PADDING_2D = "ZeroPadding2D"
->>>>>>> 77d4d67b
 
 // Keras data types
 internal const val DATATYPE_FLOAT32: String = "float32"
