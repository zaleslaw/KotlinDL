--- conflicted
+++ resolved
@@ -267,18 +267,6 @@
             Placeholder.shape(Shape.scalar())
         )
 
-<<<<<<< HEAD
-=======
-        yPred = transformInputWithNNModel(xOp)
-        lossOp = loss.apply(tf, yPred, yOp, numberOfLossesOp)
-        targets = optimizer.prepareTargets(kGraph, tf, lossOp)
-        prediction = when (loss) {
-            is SoftmaxCrossEntropyWithLogits -> tf.withName(OUTPUT_NAME).nn.softmax(yPred)
-            else -> tf.withName(OUTPUT_NAME).identity(yPred)
-        }
-
-
->>>>>>> 19a6230b
         isModelCompiled = true
     }
 
@@ -361,7 +349,6 @@
 
         val trainingHistory = TrainingHistory()
 
-<<<<<<< HEAD
         this.isDebugMode = verbose
         if (!isDebugMode) {
             logger.level = Level.INFO
@@ -380,8 +367,6 @@
             else -> tf.withName(OUTPUT_NAME).identity(yPred)
         }
 
-=======
->>>>>>> 19a6230b
         val metricOp = metric.apply(tf, prediction, yOp, numberOfLossesOp)
 
         if (!isOptimizerVariableInitialized) {
@@ -545,7 +530,6 @@
 
         callback.onTestBegin()
 
-<<<<<<< HEAD
         yPred = forward(xOp, isTraining = false)
         lossOp = loss.apply(tf, yPred, yOp, numberOfLossesOp)
 
@@ -554,8 +538,6 @@
             else -> tf.withName(OUTPUT_NAME).identity(yPred)
         }
 
-=======
->>>>>>> 19a6230b
         val metricOp = metric.apply(tf, prediction, yOp, numberOfLossesOp)
 
         val batchIter: Dataset.BatchIterator = dataset.batchIterator(
@@ -620,7 +602,6 @@
 
         callback.onPredictBegin()
 
-<<<<<<< HEAD
         yPred = forward(xOp, isTraining = false)
         lossOp = loss.apply(tf, yPred, yOp, numberOfLossesOp)
 
@@ -629,8 +610,6 @@
             else -> tf.withName(OUTPUT_NAME).identity(yPred)
         }
 
-=======
->>>>>>> 19a6230b
         val imageShape = calculateXShape(batchSize)
 
         val predictions = IntArray(dataset.xSize()) { Int.MIN_VALUE }
@@ -789,7 +768,6 @@
             .runner()
 
         if (predictionTensorName.isEmpty()) {
-<<<<<<< HEAD
             yPred = forward(xOp, isTraining = false)
             lossOp = loss.apply(tf, yPred, yOp, numberOfLossesOp)
 
@@ -798,8 +776,6 @@
                 else -> tf.withName(OUTPUT_NAME).identity(yPred)
             }
 
-=======
->>>>>>> 19a6230b
             runner
                 .fetch(prediction)
                 .feed(xOp.asOutput(), testImages)
