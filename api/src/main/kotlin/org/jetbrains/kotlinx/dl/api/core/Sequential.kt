/*
 * Copyright 2020 JetBrains s.r.o. and Kotlin Deep Learning project contributors. All Rights Reserved.
 * Use of this source code is governed by the Apache 2.0 license that can be found in the LICENSE.txt file.
 */

package org.jetbrains.kotlinx.dl.api.core

import mu.KLogger
import mu.KotlinLogging
import org.jetbrains.kotlinx.dl.api.core.callback.Callback
import org.jetbrains.kotlinx.dl.api.core.exception.RepeatableLayerNameException
import org.jetbrains.kotlinx.dl.api.core.history.*
import org.jetbrains.kotlinx.dl.api.core.layer.Dense
import org.jetbrains.kotlinx.dl.api.core.layer.Input
import org.jetbrains.kotlinx.dl.api.core.layer.Layer
import org.jetbrains.kotlinx.dl.api.core.loss.LossFunction
import org.jetbrains.kotlinx.dl.api.core.loss.Losses
import org.jetbrains.kotlinx.dl.api.core.loss.SoftmaxCrossEntropyWithLogits
import org.jetbrains.kotlinx.dl.api.core.metric.EvaluationResult
import org.jetbrains.kotlinx.dl.api.core.metric.Metric
import org.jetbrains.kotlinx.dl.api.core.metric.Metrics
import org.jetbrains.kotlinx.dl.api.core.optimizer.Optimizer
import org.jetbrains.kotlinx.dl.api.core.shape.TensorShape
import org.jetbrains.kotlinx.dl.api.core.shape.tail
import org.jetbrains.kotlinx.dl.api.core.util.OUTPUT_NAME
import org.jetbrains.kotlinx.dl.api.core.util.TRAINING_LOSS
import org.jetbrains.kotlinx.dl.api.core.util.defaultActivationName
import org.jetbrains.kotlinx.dl.api.core.util.getDType
import org.jetbrains.kotlinx.dl.api.extension.convertTensorToFlattenFloatArray
import org.jetbrains.kotlinx.dl.api.extension.convertTensorToMultiDimArray
import org.jetbrains.kotlinx.dl.api.inference.keras.loadModelLayers
import org.jetbrains.kotlinx.dl.api.inference.keras.saveModelConfiguration
import org.jetbrains.kotlinx.dl.datasets.DataBatch
import org.jetbrains.kotlinx.dl.datasets.Dataset
import org.tensorflow.*
import org.tensorflow.op.Ops
import org.tensorflow.op.core.Placeholder
import java.io.File
import java.io.FileNotFoundException
import java.nio.FloatBuffer

/**
 * Sequential model groups a linear stack of layers into a TensorFlow Model.
 * Also, it provides training and inference features on this model.
 *
 * @property [inputLayer] the input layer with initial shapes.
 * @property [layers] the layers to describe the model design.
 * @constructor Creates a Sequential group with [inputLayer] and [layers].
 */
public class Sequential(input: Input, vararg layers: Layer) : TrainableModel() {
    /** Logger for Sequential model. */
    public val logger: KLogger = KotlinLogging.logger {}

    /** Input layer. */
    public val inputLayer: Input = input

    /** The bunch of layers. */
    public val layers: List<Layer> = listOf(*layers)

    /** Layers indexed by name. */
    private var layersByName: Map<String, Layer> = mapOf()

    /** TensorFlow operand for prediction phase. */
    private lateinit var yPredOp: Operand<Float>

    /** TensorFlow loss operand. */
    private lateinit var lossOp: Operand<Float>

    /** TensorFlow prediction operand. */
    private lateinit var predictionOp: Operand<Float>

    /** TensorFlow prediction operand. */
    private lateinit var metricOp: Operand<Float>

    /** A list of targets to be optimized. */
    private lateinit var targets: List<Operand<Float>>

    /** TensorFlow operand for X data. */
    private lateinit var xOp: Operand<Float>

    /** TensorFlow operand for Y data. */
    private lateinit var yTrueOp: Operand<Float>

    /** TensorFlow operand for batch size data. */
    private lateinit var numberOfLossesOp: Operand<Float>

    private lateinit var training: Operand<Boolean>

    init {
        for (layer in layers) {
            if (layersByName.containsKey(layer.name)) {
                throw RepeatableLayerNameException(layer.name)
            } else {
                layersByName = layersByName + (layer.name to layer)
            }
        }

        kGraph = KGraph(Graph().toGraphDef())
        tf = Ops.create(kGraph.tfGraph)
        session = Session(kGraph.tfGraph)
    }

    public companion object {
        /**
         * Creates the [Sequential] model.
         *
         * @property [input] The input layer with initial shapes.
         * @property [layers] The layers to describe the model design.
         * @return the [Sequential] model.
         */
        @JvmStatic
        public fun of(input: Input, vararg layers: Layer): Sequential {
            preProcessLayerNames(layers)
            val seqModel = Sequential(input, *layers)
            postProcessLayerNames(layers, seqModel)
            return seqModel
        }

        /**
         * Creates the [Sequential] model.
         * @property [layers] The layers to describe the model design.
         * NOTE: First layer should be input layer.
         * @return the [Sequential] model.
         */
        @JvmStatic
        public fun of(layers: List<Layer>): Sequential {
            require(layers.isNotEmpty()) { "Model should contain layers!" }
            val input = layers[0]
            require(input is Input) { "Model should start from the Input layer" }

            val otherLayers = layers.subList(1, layers.size)
            preProcessLayerNames(otherLayers.toTypedArray())
            val seqModel = Sequential(input, *otherLayers.toTypedArray())
            postProcessLayerNames(otherLayers.toTypedArray(), seqModel)
            return seqModel
        }

        /**
         * Creates the [Sequential] model.
         *
         * @property [input] The input layer with initial shapes.
         * @property [layers] The layers to describe the model design.
         * @return the [Sequential] model.
         */
        @JvmStatic
        public fun of(input: Input, layers: List<Layer>): Sequential {
            preProcessLayerNames(layers.toTypedArray())
            val seqModel = Sequential(input, *layers.toTypedArray())
            postProcessLayerNames(layers.toTypedArray(), seqModel)
            return seqModel
        }

        private fun preProcessLayerNames(layers: Array<out Layer>) {
            var cnt = 1
            for (layer in layers) {
                if (layer.name.isEmpty()) {
                    val generatedLayerName = (layer::class.simpleName ?: return).toLowerCase() + "_" + cnt
                    layer.name = generatedLayerName
                    cnt++
                }
            }
        }

        private fun postProcessLayerNames(
            layers: Array<out Layer>,
            seqModel: Sequential
        ) {
            for (layer in layers) {
                layer.parentModel = seqModel
            }
        }

        /**
         * Loads a [Sequential] model from json file with model configuration.
         *
         * @param [configuration] File in .json format, containing the [Sequential] model.
         * @return Non-compiled and non-trained Sequential model.
         */
        @JvmStatic
        public fun loadModelConfiguration(configuration: File): Sequential {
            require(configuration.isFile) { "${configuration.absolutePath} is not a file. Should be a .json file with configuration." }

            return org.jetbrains.kotlinx.dl.api.inference.keras.loadModelConfiguration(configuration)
        }

        /**
         * Loads a [Sequential] model layers from json file with model configuration.
         *
         * @param [configuration] File in .json format, containing the [Sequential] model.
         * @return Pair of <input layer; list of layers>.
         */
        @JvmStatic
        public fun loadModelLayersFromConfiguration(configuration: File): Pair<Input, MutableList<Layer>> {
            require(configuration.isFile) { "${configuration.absolutePath} is not a file. Should be a .json file with configuration." }

            return loadModelLayers(configuration)
        }

        /**
         * Loads a [Sequential] model from json file with name 'modelConfig.json' with model configuration located in [modelDirectory].
         *
         * @param [modelDirectory] Directory, containing file 'modelConfig.json'.
         * @throws [FileNotFoundException] If 'modelConfig.json' file is not found.
         * @return Non-compiled and non-trained Sequential model.
         */
        @JvmStatic
        public fun loadDefaultModelConfiguration(modelDirectory: File): Sequential {
            require(modelDirectory.isDirectory) { "${modelDirectory.absolutePath} is not a directory. Should be a directory with a 'modelConfig.json' file with configuration." }

            val configuration = File("${modelDirectory.absolutePath}/modelConfig.json")

            if (!configuration.exists()) throw FileNotFoundException(
                "File 'modelConfig.json' is not found. This file must be in the model directory. " +
                        "It is generated during Sequential model saving with SavingFormat.JSON_CONFIG_CUSTOM_VARIABLES."
            )

            return org.jetbrains.kotlinx.dl.api.inference.keras.loadModelConfiguration(configuration)
        }

        /**
         * Loads a [Sequential] model layers from json file with name 'modelConfig.json' with model configuration located in [modelDirectory].
         *
         * @param [modelDirectory] Directory, containing file 'modelConfig.json'.
         * @throws [FileNotFoundException] If 'modelConfig.json' file is not found.
         * @return Pair of <input layer; list of layers>.
         */
        @JvmStatic
        public fun loadModelLayersFromDefaultConfiguration(modelDirectory: File): Pair<Input, MutableList<Layer>> {
            require(modelDirectory.isDirectory) { "${modelDirectory.absolutePath} is not a directory. Should be a directory with a 'modelConfig.json' file with configuration." }

            val configuration = File("${modelDirectory.absolutePath}/modelConfig.json")

            if (!configuration.exists()) throw FileNotFoundException(
                "File 'modelConfig.json' is not found. This file must be in the model directory. " +
                        "It is generated during Sequential model saving with SavingFormat.JSON_CONFIG_CUSTOM_VARIABLES."
            )

            return loadModelLayers(configuration)
        }
    }

    override fun compile(optimizer: Optimizer, loss: Losses, metric: Metrics, callback: Callback) {
        compile(optimizer, Losses.convert(loss), Metrics.convert(metric), callback)
    }

    override fun compile(optimizer: Optimizer, loss: LossFunction, metric: Metric, callback: Callback) {
        check(!isModelCompiled) { "The model is compiled already. Graph is created. Create new model and compile it." }

        validateModelArchitecture()
        amountOfClasses = if (layers.last() is Dense) (layers.last() as Dense).outputSize.toLong() else 1

        this.loss = loss
        this.metric = metric
        this.metrics = listOf(metric) // handle multiple metrics
        this.optimizer = optimizer
        this.callback = callback
        this.callback.model = this // TODO: cyclic reference

        inputLayer.defineVariables(tf)
        var inputShape: Shape = inputLayer.computeOutputShape()

        layers.forEach {
            it.defineVariables(tf, kGraph, inputShape)

            inputShape = it.computeOutputShape(inputShape)
            val tensorShape = TensorShape(inputShape)
            val dims = tensorShape.dims()

            check(tensorShape.tail().all { elem -> elem > 0 })
            {
                "The last dimensions (except first = -1) of shape of layer ${it.name} contains zero or negative dimension values: ${dims.contentToString()}.\n" +
                        "Analyze your model architecture and layer output shapes carefully to discover a problem."
            }

            it.outputShape = dims

            logger.debug { "$it; outputShape: $tensorShape" }
        }

        xOp = inputLayer.input
        yTrueOp = tf.placeholder(getDType()) as Operand<Float>
        numberOfLossesOp = tf.withName("numberOfLosses").placeholder(
            getDType(),
            Placeholder.shape(Shape.scalar())
        )

        training = tf.withName("training").placeholder(
            Boolean::class.javaObjectType,
            Placeholder.shape(Shape.scalar())
        )

        yPredOp = forward(xOp)
        lossOp = loss.apply(tf, yPredOp, yTrueOp, numberOfLossesOp)
        targets = optimizer.prepareTargets(kGraph, tf, lossOp)

        predictionOp = when (loss) {
            is SoftmaxCrossEntropyWithLogits -> tf.withName(OUTPUT_NAME).nn.softmax(yPredOp)
            else -> tf.withName(OUTPUT_NAME).identity(yPredOp)
        }

        metricOp = metric.apply(tf, predictionOp, yTrueOp, numberOfLossesOp)

        isModelCompiled = true
    }

    override fun compile(optimizer: Optimizer, loss: Losses, metric: Metric, callback: Callback) {
        compile(optimizer, Losses.convert(loss), metric, callback)
    }

    override fun compile(optimizer: Optimizer, loss: LossFunction, metric: Metrics, callback: Callback) {
        compile(optimizer, loss, Metrics.convert(metric), callback)
    }

    private fun validateModelArchitecture() {
<<<<<<< HEAD
        //  require(layers.last() is Dense) { "DL architectures are not finished with Dense layer are not supported yet!" }
        //   require(layers.last().hasActivation()) { "Last layer must have an activation function." }
=======
        require(layers.last() is Dense) { "DL architectures are not finished with Dense layer are not supported yet!" }
        require(layers.last().hasActivation) { "Last layer must have an activation function." }
>>>>>>> ce70a768
//        require((layers.last() as Dense).activation != Activations.Sigmoid) { "The last dense layer should have Linear activation, alternative activations are not supported yet!" }
    }

    override fun fit(
        trainingDataset: Dataset,
        validationDataset: Dataset,
        epochs: Int,
        trainBatchSize: Int,
        validationBatchSize: Int
    ): TrainingHistory {
        return internalFit(
            trainBatchSize,
            epochs,
            trainingDataset,
            true,
            validationDataset,
            validationBatchSize
        )
    }

    override fun fit(
        dataset: Dataset,
        epochs: Int,
        batchSize: Int
    ): TrainingHistory {
        return internalFit(
            batchSize,
            epochs,
            dataset,
            false,
            null,
            null
        )
    }

    /**
     * Initializes kGraph variables.
     *
     * NOTE: Model becomes initialized after this method call. (Flags [isModelInitialized] and [isOptimizerVariableInitialized] are set up to true)
     */
    public fun init() {
        check(isModelCompiled) { "The model is not compiled yet. Compile the model to use this method." }
        check(!isModelInitialized) { "Model is initialized already!" }
        check(!isOptimizerVariableInitialized) { "Optimizer variables are initialized already!" }

        logger.debug { "Initialization of TensorFlow Graph variables." }
        kGraph.initializeGraphVariables(session)
        isModelInitialized = true
    }

    private fun internalFit(
        trainBatchSize: Int,
        epochs: Int,
        trainingDataset: Dataset,
        validationIsEnabled: Boolean,
        validationDataset: Dataset?,
        validationBatchSize: Int?
    ): TrainingHistory {
        check(isModelCompiled) { "The model is not compiled yet. Compile the model to use this method." }

        if (!isModelInitialized) {
            logger.debug { "Initialization of TensorFlow Graph variables." }
            kGraph.initializeGraphVariables(session)
            isModelInitialized = true
        }

        val trainingHistory = TrainingHistory()

        if (!isOptimizerVariableInitialized) {
            logger.debug { "Initialization of optimizer variables." }
            kGraph.initializeOptimizerVariables(session)
            isOptimizerVariableInitialized = true
        }

        callback.onTrainBegin()

        for (i in 1..epochs) {
            if (!stopTraining) {
                callback.onEpochBegin(i, trainingHistory)
                val batchIter: Dataset.BatchIterator = trainingDataset.batchIterator(
                    trainBatchSize
                )

                var batchCounter = 0
                var averageTrainingMetricAccum = 0.0f
                var averageTrainingLossAccum = 0.0f

                while (batchIter.hasNext() && !stopTraining) { // TODO: analyze before release <==== could be stopped via callback
                    callback.onTrainBatchBegin(batchCounter, trainBatchSize, trainingHistory)
                    val batch: DataBatch = batchIter.next()

                    val (xBatchShape, yBatchShape) = calculateXYShapes(batch)

                    Tensor.create(
                        xBatchShape,
                        batch.x
                    ).use { batchImagesTensor ->
                        Tensor.create(yBatchShape, batch.y).use { batchLabelsTensor ->
                            Tensor.create(TensorShape(yBatchShape).numElements().toFloat())
                                .use { numberOfLossesTensor ->
                                    Tensor.create(true).use { isTraining ->
                                        val (lossValue, metricValue) = trainOnBatch(
                                            targets,
                                            batchImagesTensor,
                                            batchLabelsTensor,
                                            numberOfLossesTensor as Tensor<Float>,
                                            isTraining as Tensor<Float>,
                                            metricOp
                                        )
                                        if (lossValue.isNaN() || lossValue == Float.POSITIVE_INFINITY || lossValue == Float.NEGATIVE_INFINITY) {
                                            logger.debug { "Loss function value is NaN. You could use TerminateOnNaN callback to stop it earlier." }
                                        }

                                        averageTrainingLossAccum += lossValue
                                        averageTrainingMetricAccum += metricValue
                                        val batchTrainingEvent =
                                            BatchTrainingEvent(
                                                i,
                                                batchCounter,
                                                lossValue.toDouble(),
                                                metricValue.toDouble()
                                            )
                                        trainingHistory.appendBatch(batchTrainingEvent)

                                        logger.debug { "Batch stat: { lossValue: $lossValue metricValue: $metricValue }" }

                                        callback.onTrainBatchEnd(
                                            batchCounter,
                                            trainBatchSize,
                                            batchTrainingEvent,
                                            trainingHistory
                                        )
                                    }
                                }
                        }
                    }
                    batchCounter++
                }

                val avgTrainingMetricValue = (averageTrainingMetricAccum / batchCounter)
                val avgLossValue = (averageTrainingLossAccum / batchCounter)

                val epochTrainingEvent = EpochTrainingEvent(
                    i,
                    avgLossValue.toDouble(), avgTrainingMetricValue.toDouble(), Double.NaN, Double.NaN
                )

                if (validationIsEnabled) {
                    val evaluationResult = evaluate(validationDataset!!, validationBatchSize!!)
                    val validationMetricValue = evaluationResult.metrics[Metrics.convertBack(metric)]
                    val validationLossValue = evaluationResult.lossValue
                    epochTrainingEvent.valLossValue = validationLossValue
                    epochTrainingEvent.valMetricValue = validationMetricValue!!
                    logger.info { "epochs: $i loss: $avgLossValue metric: $avgTrainingMetricValue val loss: $validationLossValue val metric: $validationMetricValue" }
                } else {
                    logger.info { "epochs: $i loss: $avgLossValue metric: $avgTrainingMetricValue" }

                }
                trainingHistory.appendEpoch(epochTrainingEvent)
                callback.onEpochEnd(i, epochTrainingEvent, trainingHistory)
            }
        }
        callback.onTrainEnd(trainingHistory)
        return trainingHistory
    }

    private fun batchValidation(
        batch: DataBatch,
        xBatchShape: LongArray,
        yBatchShape: LongArray
    ) {
        check(TensorShape(xBatchShape).numElements().toInt() == batch.x.capacity())
        {
            "The calculated [from the Sequential model] data batch shape ${xBatchShape.contentToString()} doesn't match actual data buffer size ${
                batch.x.capacity()
            }. Please, check input data."
        }
        check(TensorShape(yBatchShape).numElements().toInt() == batch.y.capacity())
        {
            "The calculated [from the Sequential model] label batch shape ${yBatchShape.contentToString()} doesn't match actual data buffer size ${
                batch.y.capacity()
            }. " +
                    "\nPlease, check the input label data or correct amount of classes [amount of neurons] in last Dense layer, if you have a classification problem." +
                    "\nHighly likely, you have different amount of classes presented in data and described in model as desired output."
        }
    }

    /**
     * Returns the loss value and metric value on train batch.
     */
    private fun trainOnBatch(
        targets: List<Operand<Float>>,
        batchImages: Tensor<Float>,
        batchLabels: Tensor<Float>,
        numberOfLosses: Tensor<Float>,
        isTraining: Tensor<Float>,
        metricOp: Operand<Float>
    ): Pair<Float, Float> {
        val runner = session.runner()

        targets.forEach {
            runner.addTarget(it)
        }

        runner
            .feed(xOp.asOutput(), batchImages)
            .feed(yTrueOp.asOutput(), batchLabels)
            .feed(numberOfLossesOp.asOutput(), numberOfLosses)
            .feed(training.asOutput(), isTraining)

        runner
            .fetch(TRAINING_LOSS)
            .fetch(metricOp)

        try {
            val tensorList = runner.run()
            val lossValue = tensorList[0].floatValue()
            val metricValue = tensorList[1].floatValue()

            return Pair(lossValue, metricValue)
        } catch (e: TensorFlowException) {
            e.printStackTrace()
            throw RuntimeException(e.message)
        }
    }

    override fun evaluate(dataset: Dataset, batchSize: Int): EvaluationResult {
        check(isModelCompiled) { "The model is not compiled yet. Compile the model to use this method." }
        check(isModelInitialized) { "The model is not initialized yet. Initialize the model weights with init() method or load weights to use this method." }

        val evaluationHistory = History()

        callback.onTestBegin()

        val batchIter: Dataset.BatchIterator = dataset.batchIterator(
            batchSize
        )

        var averageMetricAccum = 0.0f
        var averageLossAccum = 0.0f
        var batchCounter = 0

        while (batchIter.hasNext()) {
            callback.onTestBatchBegin(batchCounter, batchSize, evaluationHistory)
            val batch: DataBatch = batchIter.next()
            val (imageShape, labelShape) = calculateXYShapes(batch)

            Tensor.create(
                imageShape,
                batch.x
            ).use { testImagesTensor ->
                Tensor.create(labelShape, batch.y).use { testLabelsTensor ->
                    Tensor.create(TensorShape(labelShape).numElements().toFloat()).use { numberOfLossesTensor ->
                        Tensor.create(false).use { isTraining ->
                            val lossAndMetricsTensors = session.runner()
                                .fetch(metricOp)
                                .fetch(TRAINING_LOSS)
                                .feed(xOp.asOutput(), testImagesTensor)
                                .feed(yTrueOp.asOutput(), testLabelsTensor)
                                .feed(training.asOutput(), isTraining)
                                .feed(
                                    numberOfLossesOp.asOutput(),
                                    numberOfLossesTensor
                                ) // TODO: change to number of loss pieces
                                .run()

                            val metricValue = lossAndMetricsTensors[0].floatValue()
                            val lossValue = lossAndMetricsTensors[1].floatValue()

                            averageMetricAccum += metricValue
                            averageLossAccum += lossValue

                            val batchEvent = BatchEvent(batchCounter, lossValue.toDouble(), metricValue.toDouble())
                            evaluationHistory.appendBatch(batchEvent)

                            callback.onTestBatchEnd(batchCounter, batchSize, batchEvent, evaluationHistory)
                        }
                    }

                }
            }

            batchCounter++
        }

        val avgMetricValue = (averageMetricAccum / batchCounter).toDouble()
        val avgLossValue = (averageLossAccum / batchCounter).toDouble()

        callback.onTestEnd(evaluationHistory)
        return EvaluationResult(avgLossValue, mapOf(Metrics.convertBack(metric) to avgMetricValue))
    }

    override fun predict(dataset: Dataset, batchSize: Int): IntArray {
        require(dataset.xSize() % batchSize == 0) { "The amount of images must be a multiple of batch size." }
        check(isModelCompiled) { "The model is not compiled yet. Compile the model to use this method." }
        check(isModelInitialized) { "The model is not initialized yet. Initialize the model weights with init() method or load weights to use this method." }

        callback.onPredictBegin()

        val imageShape = calculateXShape(batchSize)

        val predictions = IntArray(dataset.xSize()) { Int.MIN_VALUE }

        val batchIter: Dataset.BatchIterator = dataset.batchIterator(
            batchSize
        )

        var batchCounter = 0

        while (batchIter.hasNext()) {
            callback.onPredictBatchBegin(batchCounter, batchSize)

            val batch: DataBatch = batchIter.next()

            Tensor.create(
                imageShape,
                batch.x
            ).use { testImages ->
                Tensor.create(0.0f).use { isTraining ->
                    val predictionsTensor = session.runner()
                        .fetch(predictionOp)
                        .feed(xOp.asOutput(), testImages)
                        .feed(training.asOutput(), isTraining)
                        .run()[0]

                    val dst = Array(imageShape[0].toInt()) { FloatArray(amountOfClasses.toInt()) { 0.0f } }

                    predictionsTensor.copyTo(dst)

                    val argMaxBatchPrediction = IntArray(imageShape[0].toInt()) { 0 }

                    dst.forEachIndexed { index, element ->
                        argMaxBatchPrediction[index] = element.indexOfFirst { it == element.maxOrNull()!! }
                    }

                    callback.onPredictBatchEnd(batchCounter, batchSize)
                    batchCounter++
                    argMaxBatchPrediction.copyInto(predictions, batchSize * (batchCounter - 1))
                }
            }
        }
        callback.onPredictEnd()
        return predictions
    }

    override fun predict(inputData: FloatArray): Int {
        val softPrediction = predictSoftly(inputData)
        return softPrediction.indexOfFirst { it == softPrediction.maxOrNull()!! }
    }

    override fun predict(inputData: FloatArray, predictionTensorName: String): Int {
        val softPrediction = predictSoftly(inputData, predictionTensorName)
        return softPrediction.indexOfFirst { it == softPrediction.maxOrNull()!! }
    }

    override fun predictAndGetActivations(inputData: FloatArray, predictionTensorName: String): Pair<Int, List<*>> {
        val (softPrediction, activations) = internalPredict(inputData, true, predictionTensorName)
        return Pair(softPrediction.indexOfFirst { it == softPrediction.maxOrNull()!! }, activations)
    }

    override fun predictSoftly(dataset: Dataset, batchSize: Int): Array<FloatArray> {
        require(dataset.xSize() % batchSize == 0) { "The amount of images must be a multiple of batch size." }
        check(isModelCompiled) { "The model is not compiled yet. Compile the model to use this method." }
        check(isModelInitialized) { "The model is not initialized yet. Initialize the model weights with init() method or load weights to use this method." }

        callback.onPredictBegin()

        val imageShape = calculateXShape(batchSize)

        val predictions = Array(dataset.xSize()) { FloatArray(amountOfClasses.toInt()) { 0.0f } }

        val batchIter: Dataset.BatchIterator = dataset.batchIterator(
            batchSize
        )

        var batchCounter = 0

        while (batchIter.hasNext()) {
            callback.onPredictBatchBegin(batchCounter, batchSize)

            val batch: DataBatch = batchIter.next()

            Tensor.create(
                imageShape,
                batch.x
            ).use { testImages ->
                val predictionsTensor = session.runner()
                    .fetch(predictionOp)
                    .feed(xOp.asOutput(), testImages)
                    .run()[0]

                val dst = Array(imageShape[0].toInt()) { FloatArray(amountOfClasses.toInt()) { 0.0f } }

                predictionsTensor.copyTo(dst)

                callback.onPredictBatchEnd(batchCounter, batchSize)
                batchCounter++
                dst.copyInto(predictions, batchSize * (batchCounter - 1))
            }
        }
        callback.onPredictEnd()
        return predictions
    }

    override fun predictSoftly(inputData: FloatArray, predictionTensorName: String): FloatArray {
        val (softPrediction, _) = internalPredict(inputData, false, predictionTensorName)
        return softPrediction
    }

    override fun predictSoftlyAndGetActivations(
        inputData: FloatArray,
        predictionTensorName: String
    ): Pair<FloatArray, List<*>> {
        return internalPredict(inputData, true, predictionTensorName)
    }

    private fun internalPredict(
        inputData: FloatArray,
        visualizationIsEnabled: Boolean,
        predictionTensorName: String
    ): Pair<FloatArray, List<*>> {
        check(isModelCompiled) { "The model is not compiled yet. Compile the model to use this method." }
        check(isModelInitialized) { "The model is not initialized yet. Initialize the model weights with init() method or load weights to use this method." }

        val imageShape = calculateXShape(1)

        Tensor.create(
            imageShape,
            FloatBuffer.wrap(inputData)
        ).use { testImages ->
            val tensors =
                formPredictionAndActivationsTensors(predictionTensorName, testImages, visualizationIsEnabled)

            val predictionsTensor = tensors[0]

            val dst = Array(1) { FloatArray(amountOfClasses.toInt()) { 0.0f } }

            predictionsTensor.copyTo(dst)

            val activations = mutableListOf<Any>()
            if (visualizationIsEnabled && tensors.size > 1) {
                for (i in 1 until tensors.size) {
                    activations.add(tensors[i].convertTensorToMultiDimArray())
                }
            }

            tensors.forEach { it.close() }
            return Pair(dst[0], activations.toList())
        }
    }

    private fun formPredictionAndActivationsTensors(
        predictionTensorName: String,
        testImages: Tensor<Float>,
        visualizationIsEnabled: Boolean
    ): List<Tensor<*>> {
        val runner = session
            .runner()

        if (predictionTensorName.isEmpty()) {
            runner
                .fetch(predictionOp)
                .feed(xOp.asOutput(), testImages)

        } else {
            require(kGraph().tfGraph.operation(predictionTensorName) != null) { "No such tensor output named [$predictionTensorName] in the TensorFlow graph!" }

            runner
                .fetch(predictionTensorName)
                .feed(xOp.asOutput(), testImages)
        }

        if (visualizationIsEnabled) {
            for (layer in layers) {
                if (layer.hasActivation && layer != layers.last()) runner.fetch(defaultActivationName(layer))
            }
        }
        return runner.run()
    }

    private fun calculateXYShapes(batch: DataBatch): Pair<LongArray, LongArray> {
        val batchSize = batch.size

        val xBatchShape = calculateXShape(batchSize)

        val yBatchShape = longArrayOf(
            batchSize.toLong(),
            amountOfClasses
        )

        batchValidation(batch, xBatchShape, yBatchShape)

        return Pair(xBatchShape, yBatchShape)
    }

    private fun forward(input: Operand<Float>): Operand<Float> {
        var out: Operand<Float> = input
        for (layer in layers) {
            out = layer.forward(tf, out, training, numberOfLossesOp)
        }
        return out
    }

    private fun calculateXShape(batchSize: Int): LongArray {
        return calculateXShape(batchSize.toLong())
    }

    private fun calculateXShape(amountOfImages: Long): LongArray {
        val xTensorShape = inputLayer.input.asOutput().shape()

        return longArrayOf(
            amountOfImages,
            *tail(xTensorShape)
        )
    }

    /**
     * Returns KGraph.
     *
     * NOTE: Be careful, this is a direct access to the model graph, not a copy.
     */
    public fun kGraph(): KGraph {
        return kGraph
    }

    override fun save(
        modelDirectory: File,
        savingFormat: SavingFormat,
        saveOptimizerState: Boolean,
        writingMode: WritingMode
    ) {
        check(isModelCompiled) { "The model is not compiled yet. Compile the model to use this method." }
        check(isModelInitialized) { "The model is not initialized yet. Initialize the model weights with init() method or load weights to use this method." }
        check(isOptimizerVariableInitialized) { "The optimizer variables are not initialized yet. Initialize the optimizer variables with init() method or load optimizer weights to use this method." }

        val pathToModelDirectory = modelDirectory.absolutePath
        when (writingMode) {
            WritingMode.FAIL_IF_EXISTS -> {
                check(!modelDirectory.exists()) { "The directory exists on path $pathToModelDirectory, please be careful it could contain valuable model! Change this mode to OVERRIDE if you want to override this directory." }
                modelDirectory.mkdir()
            }
            WritingMode.OVERRIDE -> {
                if (modelDirectory.exists()) {
                    modelDirectory.deleteRecursively()
                }
                modelDirectory.mkdir()
            }
            WritingMode.APPEND -> {
                if (!modelDirectory.exists()) {
                    modelDirectory.mkdir()
                }
            }
        }

        when (savingFormat) {
            SavingFormat.TF_GRAPH_CUSTOM_VARIABLES -> saveInSimpleFormat(pathToModelDirectory, saveOptimizerState)
            SavingFormat.TF_GRAPH -> saveInSavedModelFormat(pathToModelDirectory)
            SavingFormat.JSON_CONFIG_CUSTOM_VARIABLES -> saveInKerasFormat(pathToModelDirectory, saveOptimizerState)
        }
    }

    private fun saveInKerasFormat(pathToModelDirectory: String, saveOptimizerState: Boolean) {
        saveModel(pathToModelDirectory)
        saveVariables(pathToModelDirectory, saveOptimizerState)
    }

    private fun saveModel(pathToModelDirectory: String) {
        val jsonConfig = File("$pathToModelDirectory/modelConfig.json")
        this.saveModelConfiguration(jsonConfig)
    }

    private fun saveInSavedModelFormat(pathToModelDirectory: String) {
        saveGraphDef(pathToModelDirectory)
    }

    private fun saveInSimpleFormat(pathToModelDirectory: String, saveOptimizerState: Boolean) {
        saveGraphDef(pathToModelDirectory)
        saveVariables(pathToModelDirectory, saveOptimizerState)
    }

    private fun saveGraphDef(pathToModelDirectory: String) {
        val file = File("$pathToModelDirectory/graph.pb")
        file.writeBytes(kGraph.tfGraph.toGraphDef())
    }

    private fun saveVariables(pathToModelDirectory: String, saveOptimizerState: Boolean) {
        val modelWeightsExtractorRunner = session.runner()

        var variables = kGraph.layerVariables()

        if (saveOptimizerState) {
            variables = variables + kGraph.optimizerVariables()
        }

        variables.forEach {
            modelWeightsExtractorRunner.fetch(it)
        }

        val modelWeights = modelWeightsExtractorRunner.run()

        val file = File("$pathToModelDirectory/variableNames.txt")

        file.bufferedWriter().use { variableNamesFile ->
            for ((index, tensorForCopying) in modelWeights.withIndex()) {
                val variableName = variables[index].asOutput().op().name()
                variableNamesFile.write(variableName)
                variableNamesFile.newLine()

                val variableNameFile = File("$pathToModelDirectory/$variableName.txt")

                variableNameFile.bufferedWriter().use { file ->

                    tensorForCopying.use {
                        val reshaped = tensorForCopying.convertTensorToFlattenFloatArray()

                        for (i in 0..reshaped.size - 2) {
                            file.write(reshaped[i].toString() + " ")
                        }

                        file.write(reshaped[reshaped.size - 1].toString())
                        file.flush()
                    }
                }
                variableNamesFile.flush()
            }
        }
    }

    override fun loadWeights(modelDirectory: File, loadOptimizerState: Boolean) {
        check(isModelCompiled) { "The model is not compiled yet. Compile the model to use this method." }
        check(!isModelInitialized) { "The model is initialized already." }

        // Load variables names
        val file = File("${modelDirectory.absolutePath}/variableNames.txt")

        if (!file.exists()) throw FileNotFoundException(
            "File 'variableNames.txt' is not found. This file must be in the model directory. " +
                    "It is generated during Sequential model saving with SavingFormat.TF_GRAPH_CUSTOM_VARIABLES or SavingFormat.JSON_CONFIG_CUSTOM_VARIABLES."
        )

        val variableNames = file.readLines()

        if (variableNames.isNotEmpty()) {
            for (variableName in variableNames) {
                if (!loadOptimizerState && variableName.startsWith("optimizer")) // skip loading optimizers' variables
                    continue
                else if (loadOptimizerState && isOptimizerNameAndRelatedToFrozenLayer(variableName)) // skip loading optimizers' variables for frozen layers
                    continue
                else loadVariable(variableName, modelDirectory.absolutePath)
            }
        }

        isModelInitialized = true
        if (loadOptimizerState) isOptimizerVariableInitialized = true
    }

    private fun isOptimizerNameAndRelatedToFrozenLayer(variableName: String): Boolean {
        return variableName.startsWith("optimizer") && kGraph().frozenLayerVariables()
            .map { it.ref().op().name() } // extract names
            .any { variableName.contains(it) }
    }

    /**
     * Return layer by [layerName].
     *
     * @param [layerName] Should be existing layer name. Throws an error otherwise.
     */
    public infix fun getLayer(layerName: String): Layer {
        return layersByName[layerName] ?: error("No such layer $layerName in the model.")
    }

    /**
     * Formats and builds the model description.
     *
     * @return list of layer descriptions.
     */
    public fun summary(stringLayerNameTypeSize: Int = 30, stringOutputShapeSize: Int = 26): List<String> {
        check(isModelCompiled) { "The model is not compiled yet. Compile the model to use this method." }

        logger.info("=================================================================")
        logger.info("Model: Sequential")
        logger.info("_________________________________________________________________")
        logger.info("Layer (type)                 Output Shape              Param #   ")
        logger.info("=================================================================")

        var totalTrainableParams = 0
        var totalFrozenParams = 0

        val layerDescriptions = mutableListOf<String>()

        for (l in layers) {
            if (l.isTrainable) totalTrainableParams += l.paramCount else totalFrozenParams += l.paramCount
            val layerDescription = createLayerDescription(l, stringLayerNameTypeSize, stringOutputShapeSize)
            layerDescriptions.add(layerDescription)
            logger.info(layerDescription)
            logger.info("_________________________________________________________________")
        }

        logger.info("=================================================================")
        logger.info("Total trainable params: $totalTrainableParams")
        logger.info("Total frozen params: $totalFrozenParams")
        logger.info("Total params: ${totalTrainableParams + totalFrozenParams}")
        logger.info("=================================================================")

        return layerDescriptions
    }

    private fun createLayerDescription(
        l: Layer,
        stringLayerNameTypeSize: Int,
        stringOutputShapeSize: Int
    ): String {
        val firstPart = "${l.name}(${l::class.simpleName})"

        val stringBuilder = StringBuilder(firstPart)
        for (i in 1 until stringLayerNameTypeSize - firstPart.length) {
            stringBuilder.append(" ")
        }

        val secondPart = TensorShape(l.outputShape).toString()

        stringBuilder.append(secondPart)

        for (i in 0 until stringOutputShapeSize - secondPart.length) {
            stringBuilder.append(" ")
        }

        stringBuilder.append(l.paramCount)

        return stringBuilder.toString()
    }
}<|MERGE_RESOLUTION|>--- conflicted
+++ resolved
@@ -312,13 +312,8 @@
     }
 
     private fun validateModelArchitecture() {
-<<<<<<< HEAD
         //  require(layers.last() is Dense) { "DL architectures are not finished with Dense layer are not supported yet!" }
         //   require(layers.last().hasActivation()) { "Last layer must have an activation function." }
-=======
-        require(layers.last() is Dense) { "DL architectures are not finished with Dense layer are not supported yet!" }
-        require(layers.last().hasActivation) { "Last layer must have an activation function." }
->>>>>>> ce70a768
 //        require((layers.last() as Dense).activation != Activations.Sigmoid) { "The last dense layer should have Linear activation, alternative activations are not supported yet!" }
     }
 
